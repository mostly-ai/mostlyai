# Copyright 2024-2025 MOSTLY AI
#
# Licensed under the Apache License, Version 2.0 (the "License");
# you may not use this file except in compliance with the License.
# You may obtain a copy of the License at
#
#     http://www.apache.org/licenses/LICENSE-2.0
#
# Unless required by applicable law or agreed to in writing, software
# distributed under the License is distributed on an "AS IS" BASIS,
# WITHOUT WARRANTIES OR CONDITIONS OF ANY KIND, either express or implied.
# See the License for the specific language governing permissions and
# limitations under the License.

from mostlyai.sdk import MostlyAI
import pandas as pd
from sqlalchemy import create_engine
import pytest
<<<<<<< HEAD
import numpy as np
=======
from pathlib import Path
>>>>>>> 9912817e


@pytest.fixture
def sample_dataframe():
    return pd.DataFrame({"pk": [1, 2, 3, 4, 5, 6, 7, 8], "let": ["a", "b", "c", "d", "e", "f", "g", "h"]})


@pytest.fixture
def linked_dataframe(sample_dataframe):
    total_repeats = sum(sample_dataframe["pk"])
    linked_df = pd.DataFrame(
        {
            "fk": np.repeat(sample_dataframe["pk"], sample_dataframe["pk"]),
            "letter": np.tile(["A", "B", "C", "D"], total_repeats)[:total_repeats],
        }
    )
    linked_df.reset_index(drop=True, inplace=True)
    return linked_df


@pytest.fixture
def dataset(sample_dataframe, linked_dataframe):
    yield {"subject": sample_dataframe, "linked": linked_dataframe}


def prepare_data_for_read(data_format, dataset, tmp_path):
    file_paths = {}
    for table_name, df in dataset.items():
        file_path = tmp_path / f"test_data_{table_name}.csv"
        df.to_csv(file_path, index=False)
        file_paths[table_name] = str(file_path)

    if data_format == "csv":
        return file_paths["subject"], file_paths["linked"]
    elif data_format == "sqlite":
        db_path = tmp_path / "test_data.sqlite"
        engine = create_engine(f"sqlite:///{db_path}")
        for table_name, df in dataset.items():
            df.to_sql(table_name, engine, index=False, if_exists="replace")
        return "main.subject", "main.linked"


def test_connector(tmp_path, sample_dataframe):
    mostly = MostlyAI(local=True, local_dir=tmp_path, quiet=True)

    c = mostly.connect(
        config={
            "name": "Test 1",
            "type": "S3_STORAGE",
            "access_type": "SOURCE",
            "config": {
                "access_key": "XXX",
            },
            "secrets": {
                "secret_key": "YYY",
            },
        },
        test_connection=False,
    )
    assert c.name == "Test 1"
    c.update(name="Test 2", test_connection=False)
    assert c.name == "Test 2"

    c.delete()


@pytest.mark.parametrize(
    "data_format, connector_type",
    [("csv", "FILE_UPLOAD"), ("sqlite", "SQLITE")],
)
def test_read_data(tmp_path, dataset, data_format, connector_type):
    mostly = MostlyAI(local=True, local_dir=tmp_path, quiet=True)

    subject_location, linked_location = prepare_data_for_read(data_format, dataset, tmp_path)

    connector_config = {
        "name": f"Test {connector_type} Connector",
        "type": connector_type,
        "access_type": "READ_DATA",
        "config": {},
    }

    if connector_type == "SQLITE":
        connector_config["config"]["database"] = str(tmp_path / "test_data.sqlite")

    c = mostly.connect(
        config=connector_config,
        test_connection=False,
    )

    read_df_subject = c.read_data(location=subject_location)
    pd.testing.assert_frame_equal(read_df_subject, dataset["subject"], check_dtype=False)

    read_df_linked = c.read_data(location=linked_location)
    pd.testing.assert_frame_equal(read_df_linked, dataset["linked"], check_dtype=False)

    c.delete()


@pytest.mark.skip(reason="TODO")
# @pytest.mark.parametrize(
#     "connector_type, location_format",
#     [
#         ("SQLITE", "main.data"),
#         ("FILE_UPLOAD", "{tmp_path}/test_write.csv"),
#         ("FILE_UPLOAD", "{tmp_path}/test_write.parquet"),
#     ],
# )
def test_write_data(tmp_path, sample_dataframe, connector_type, location_format):
    mostly = MostlyAI(local=True, local_dir=tmp_path, quiet=True)

    connector_config = {
        "name": f"Test {connector_type} Connector",
        "type": connector_type,
        "access_type": "WRITE_DATA",
        "config": {},
    }

    if connector_type == "SQLITE":
        connector_config["config"]["database"] = str(tmp_path / "test_write.sqlite")

    location = location_format.format(tmp_path=tmp_path) if "{tmp_path}" in location_format else location_format

    midpoint = len(sample_dataframe) // 2
    first_half = sample_dataframe.iloc[:midpoint].copy()
    second_half = sample_dataframe.iloc[midpoint:].copy()

    c = mostly.connect(config=connector_config)

    # parquet is not "appendable", unlike the other formats being tested
    if "parquet" in location:
        c.write_data(data=sample_dataframe, location=location)
    else:
        c.write_data(data=first_half, location=location, if_exists="fail")
        c.write_data(data=first_half, location=location, if_exists="replace")
        c.write_data(data=second_half, location=location, if_exists="append")

    if connector_type == "SQLITE":
        engine = create_engine(f"sqlite:///{tmp_path}/test_write.sqlite")
        read_df = pd.read_sql_table("data", con=engine)
    else:
        read_df = pd.read_csv(location) if "csv" in location else pd.read_parquet(location)

    assert len(read_df) == len(first_half) + len(second_half)

    for col in sample_dataframe.columns:
        assert set(first_half[col]).union(set(second_half[col])) == set(read_df[col])

    if connector_type == "SQLITE":
        with pytest.raises(Exception):
            c.write_data(data=sample_dataframe, location=location, if_exists="fail")

<<<<<<< HEAD
    c.delete()


@pytest.mark.parametrize(
    "data_format, connector_type",
    [("csv", "FILE_UPLOAD"), ("sqlite", "SQLITE")],
)
def test_query(tmp_path, dataset, data_format, connector_type):
    mostly = MostlyAI(local=True, local_dir=tmp_path, quiet=True)

    subject_location, linked_location = prepare_data_for_read(data_format, dataset, tmp_path)

    connector_config = {
        "name": f"Test {connector_type} Connector",
        "type": connector_type,
        "access_type": "READ_DATA",
        "config": {},
    }

    if connector_type == "SQLITE":
        connector_config["config"]["database"] = str(tmp_path / "test_data.sqlite")

    subject_table_name = subject_location if connector_type == "FILE_UPLOAD" else "subject"
    linked_table_name = linked_location if connector_type == "FILE_UPLOAD" else "linked"

    c = mostly.connect(
        config=connector_config,
        test_connection=False,
    )

    query_result = c.query(sql=f"SELECT * FROM '{subject_table_name}'")
    pd.testing.assert_frame_equal(query_result, dataset["subject"], check_dtype=False)

    # perform a join query:
    join_query = f"""
        SELECT s.pk, s.let, l.fk
        FROM '{subject_table_name}' s
        JOIN '{linked_table_name}' l ON s.pk = l.fk
        WHERE l.fk IN (2, 3)
        ORDER BY l.fk, s.pk
    """
    join_result = c.query(sql=join_query)

    expected_join_df = dataset["linked"][dataset["linked"]["fk"].isin([2, 3])].copy()
    expected_join_df = expected_join_df.merge(
        dataset["subject"], left_on="fk", right_on="pk", suffixes=("_linked", "_subject")
    )
    expected_join_df = expected_join_df[["pk", "let", "fk"]]
    expected_join_df.sort_values(by=["fk", "pk"], inplace=True)
    expected_join_df.reset_index(drop=True, inplace=True)

    pd.testing.assert_frame_equal(join_result, expected_join_df, check_dtype=False)

    # perform an aggregation query:
    aggregation_query = f"""
        SELECT l.fk, COUNT(*) as count
        FROM '{linked_table_name}' l
        GROUP BY l.fk
        ORDER BY l.fk
    """
    aggregation_result = c.query(sql=aggregation_query)

    expected_aggregation_df = pd.DataFrame({"fk": dataset["linked"]["fk"].unique()})
    expected_aggregation_df["count"] = expected_aggregation_df["fk"]

    pd.testing.assert_frame_equal(aggregation_result, expected_aggregation_df, check_dtype=False)
=======
    # test delete functionality
    c.write_data(data=None, location=location)

    if connector_type == "SQLITE":
        engine = create_engine(f"sqlite:///{tmp_path}/test_write.sqlite")
        with pytest.raises(Exception):
            pd.read_sql_table("data", con=engine)
    else:
        assert not Path(location).exists()
>>>>>>> 9912817e

    c.delete()<|MERGE_RESOLUTION|>--- conflicted
+++ resolved
@@ -16,11 +16,8 @@
 import pandas as pd
 from sqlalchemy import create_engine
 import pytest
-<<<<<<< HEAD
 import numpy as np
-=======
 from pathlib import Path
->>>>>>> 9912817e
 
 
 @pytest.fixture
@@ -173,7 +170,16 @@
         with pytest.raises(Exception):
             c.write_data(data=sample_dataframe, location=location, if_exists="fail")
 
-<<<<<<< HEAD
+    # test delete functionality
+    c.write_data(data=None, location=location)
+
+    if connector_type == "SQLITE":
+        engine = create_engine(f"sqlite:///{tmp_path}/test_write.sqlite")
+        with pytest.raises(Exception):
+            pd.read_sql_table("data", con=engine)
+    else:
+        assert not Path(location).exists()
+
     c.delete()
 
 
@@ -240,16 +246,5 @@
     expected_aggregation_df["count"] = expected_aggregation_df["fk"]
 
     pd.testing.assert_frame_equal(aggregation_result, expected_aggregation_df, check_dtype=False)
-=======
-    # test delete functionality
-    c.write_data(data=None, location=location)
-
-    if connector_type == "SQLITE":
-        engine = create_engine(f"sqlite:///{tmp_path}/test_write.sqlite")
-        with pytest.raises(Exception):
-            pd.read_sql_table("data", con=engine)
-    else:
-        assert not Path(location).exists()
->>>>>>> 9912817e
 
     c.delete()