--- conflicted
+++ resolved
@@ -29,11 +29,6 @@
 from collections import defaultdict
 from copy import copy as shallow_copy
 from copy import deepcopy
-<<<<<<< HEAD
-from functools import lru_cache
-=======
-from functools import partial
->>>>>>> bf5299fd
 from pathlib import Path
 
 import numpy as np
