--- conflicted
+++ resolved
@@ -257,11 +257,7 @@
             nn.Linear(entity_dim, self.entity_embedding_dim),
             nn.ReLU(),
             nn.Dropout(DROPOUT_RATE),
-<<<<<<< HEAD
-            nn.Linear(self.entity_hidden_dim, self.entity_hidden_dim),
-=======
             nn.Linear(self.entity_embedding_dim, self.entity_hidden_dim),
->>>>>>> 30eab887
         )
 
     def forward(self, inputs: dict[str, torch.Tensor]) -> torch.Tensor:
