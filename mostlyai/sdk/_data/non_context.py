# Copyright 2025 MOSTLY AI
#
# Licensed under the Apache License, Version 2.0 (the "License");
# you may not use this file except in compliance with the License.
# You may obtain a copy of the License at
#
#     http://www.apache.org/licenses/LICENSE-2.0
#
# Unless required by applicable law or agreed to in writing, software
# distributed under the License is distributed on an "AS IS" BASIS,
# WITHOUT WARRANTIES OR CONDITIONS OF ANY KIND, either express or implied.
# See the License for the specific language governing permissions and
# limitations under the License.

"""
Non-context foreign key handling module.

This module provides functionality for handling non-context foreign keys in two modes:
1. Pull-phase: Mark which FKs should be null during data extraction
2. Assignment phase:
   - ML-based: Use trained neural network models for intelligent FK matching
   - Random: Fallback random sampling when ML models are not available
"""

import hashlib
import json
import logging
import shutil
import time
from collections import defaultdict
from copy import copy as shallow_copy
from copy import deepcopy
from pathlib import Path

import numpy as np
import pandas as pd
import torch
import torch.nn.functional as F
from pathvalidate import sanitize_filename
from torch import nn
from torch.utils.data import DataLoader, TensorDataset, random_split

import mostlyai.engine as engine
from mostlyai.engine._common import read_json, write_json
from mostlyai.engine._encoding_types.tabular.categorical import (
    analyze_categorical,
    analyze_reduce_categorical,
    encode_categorical,
)
from mostlyai.engine._encoding_types.tabular.datetime import analyze_datetime, analyze_reduce_datetime, encode_datetime
from mostlyai.engine._encoding_types.tabular.numeric import analyze_numeric, analyze_reduce_numeric, encode_numeric
from mostlyai.engine.domain import ModelEncodingType
from mostlyai.sdk._data.base import DataIdentifier, DataTable, NonContextRelation, Schema
from mostlyai.sdk._data.util.common import IS_NULL, NON_CONTEXT_COLUMN_INFIX

_LOG = logging.getLogger(__name__)


# =============================================================================
# GLOBAL HYPERPARAMETER DEFAULTS FOR ML-BASED FK MODELS
# =============================================================================

# Model Architecture Parameters
SUB_COLUMN_EMBEDDING_DIM = 32
ENTITY_HIDDEN_DIM = 256
ENTITY_EMBEDDING_DIM = 16
SIMILARITY_HIDDEN_DIM = 256
PEAKEDNESS_SCALER = 7.0

# Training Parameters
BATCH_SIZE = 128
LEARNING_RATE = 0.0003
MAX_EPOCHS = 1000
PATIENCE = 5
N_NEGATIVE_SAMPLES = 5
VAL_SPLIT = 0.2
DROPOUT_RATE = 0.2
EARLY_STOPPING_DELTA = 1e-5
NUMERICAL_STABILITY_EPSILON = 1e-10

# Data Sampling Parameters
MAX_PARENT_SAMPLE_SIZE = 10000
MAX_TGT_PER_PARENT = 10

# Inference Parameters
TEMPERATURE = 1.0
TOP_K = None
TOP_P = 0.95
QUOTA_PENALTY_FACTOR = 0.05

# Supported Encoding Types
FK_MODEL_ENCODING_TYPES = [
    ModelEncodingType.tabular_categorical,
    ModelEncodingType.tabular_numeric_auto,
    ModelEncodingType.tabular_numeric_discrete,
    ModelEncodingType.tabular_numeric_binned,
    ModelEncodingType.tabular_numeric_digit,
    ModelEncodingType.tabular_datetime,
]

# Column name for children count in cardinality models
CHILDREN_COUNT_COLUMN_NAME = "__CHILDREN_COUNT__"


# =============================================================================
# PULL PHASE: MARK NON-CONTEXT FKS FOR NULL HANDLING
# =============================================================================


def add_is_null_for_non_context_relations(
    schema: Schema,
    table_name: str,
    data: pd.DataFrame,
    is_target: bool,
) -> pd.DataFrame:
    """Handle all non-context relations for a table."""
    non_context_relations = schema.subset(
        relation_type=NonContextRelation,
        relations_to=[table_name],
    ).relations
    for relation in non_context_relations:
        data = add_is_null_for_non_context_relation(
            data=data,
            table=schema.tables[relation.parent.table],
            relation=relation,
            is_target=is_target,
        )
    return data


def add_is_null_for_non_context_relation(
    data: pd.DataFrame,
    table: DataTable,
    relation: NonContextRelation,
    is_target: bool = False,
) -> pd.DataFrame:
    """Handle a single non-context relation for a table and add an is_null column."""
    _LOG.info(f"handle non-context relation {table.name}")

    assert isinstance(relation, NonContextRelation)
    fk = relation.child.ref_name(prefixed=not is_target)
    if fk not in data:
        return data  # nothing to handle

    # identify which values in the FK column have no corresponding entry in the non-context table
    keys = set(data[fk].dropna())
    if len(keys) > 0:
        pk = table.primary_key
        pk_qual_name = DataIdentifier(table.name, pk).ref_name()
        # check for keys not in the parent table
        missing_keys = keys - set(
            table.read_data_prefixed(
                where={pk: list(keys)},
                columns=[pk],
                do_coerce_dtypes=True,
            )[pk_qual_name]
        )
    else:
        missing_keys = set()

    # create the is_null column based on whether a non-context foreign-key is present or not
    is_null_values = data[fk].apply(lambda x: str(pd.isna(x) or x in missing_keys))

    # replace the fk column with the is_null values and rename it accordingly
    data[fk] = is_null_values
    data.rename(columns={fk: relation.get_is_null_column(is_target=is_target)}, inplace=True)

    return data


# =============================================================================
# RANDOM FK ASSIGNMENT (FALLBACK)
# =============================================================================


def sample_non_context_keys(
    tgt_is_null: pd.Series,
    non_ctx_pks: pd.DataFrame,
) -> pd.Series:
    """
    Non-context matching algorithm. For each row in tgt_data, we randomly match a record in non_ctx_data.
    Returns pd.Series of sampled row indexes.
    """
    tgt_is_null = tgt_is_null.astype("string")
    # initialize returned pd.Series with NAs
    pk_dtype = non_ctx_pks.convert_dtypes(dtype_backend="pyarrow").dtype
    sampled_keys = pd.Series([pd.NA] * len(tgt_is_null), dtype=pk_dtype, index=tgt_is_null.index)
    # return immediately if no candidates to sample from
    if len(tgt_is_null) == 0:
        return sampled_keys
    tgt_to_sample = tgt_is_null[tgt_is_null != "True"].index
    samples = non_ctx_pks.sample(n=len(tgt_to_sample), replace=True).reset_index(drop=True)
    sampled_keys[tgt_to_sample] = samples
    return sampled_keys


def assign_non_context_fks_randomly(
    tgt_data: pd.DataFrame,
    generated_data_schema: Schema,
    tgt: str,
) -> pd.DataFrame:
    """
    Apply non-context keys allocation for each non-context relation for a generated table.
    Uses random sampling as a fallback when ML models are not available.
    """
    tgt_data = shallow_copy(tgt_data)
    for rel in generated_data_schema.relations:
        if not isinstance(rel, NonContextRelation) or rel.child.table != tgt:
            continue
        tgt_fk_name = rel.child.column
        tgt_is_null_column_name = rel.get_is_null_column()
        _LOG.info(f"sample non-context keys for {tgt_fk_name}")
        tgt_is_null = tgt_data[tgt_is_null_column_name]
        # read referenced table's keys
        non_ctx_pk_name = rel.parent.column
        non_ctx_pks = generated_data_schema.tables[rel.parent.table].read_data(
            do_coerce_dtypes=True, columns=[non_ctx_pk_name]
        )[non_ctx_pk_name]
        # sample non-ctx keys
        sampled_keys = sample_non_context_keys(tgt_is_null, non_ctx_pks)
        # replace is_null column with sampled keys
        tgt_data.insert(tgt_data.columns.get_loc(tgt_is_null_column_name), tgt_fk_name, sampled_keys)
        tgt_data = tgt_data.drop(columns=[tgt_is_null_column_name])
    return tgt_data


# =============================================================================
# ML-BASED FK MODELS: NEURAL NETWORK ARCHITECTURE
# =============================================================================


class EntityEncoder(nn.Module):
    """Neural network encoder for entity embeddings."""

    def __init__(
        self,
        cardinalities: dict[str, int],
        sub_column_embedding_dim: int = SUB_COLUMN_EMBEDDING_DIM,
        entity_hidden_dim: int = ENTITY_HIDDEN_DIM,
        entity_embedding_dim: int = ENTITY_EMBEDDING_DIM,
    ):
        super().__init__()
        self.cardinalities = cardinalities
        self.sub_column_embedding_dim = sub_column_embedding_dim
        self.entity_hidden_dim = entity_hidden_dim
        self.entity_embedding_dim = entity_embedding_dim
        self.embeddings = nn.ModuleDict(
            {
                col: nn.Embedding(num_embeddings=cardinality, embedding_dim=self.sub_column_embedding_dim)
                for col, cardinality in self.cardinalities.items()
            }
        )
        entity_dim = len(self.cardinalities) * self.sub_column_embedding_dim
        self.entity_encoder = nn.Sequential(
            nn.Linear(entity_dim, self.entity_hidden_dim),
            nn.ReLU(),
            nn.Dropout(DROPOUT_RATE),
            nn.Linear(self.entity_hidden_dim, self.entity_embedding_dim),
        )

    def forward(self, inputs: dict[str, torch.Tensor]) -> torch.Tensor:
        embeddings = torch.cat([self.embeddings[col](inputs[col]) for col in inputs.keys()], dim=1)
        encoded = self.entity_encoder(embeddings)
        return encoded


class ParentChildMatcher(nn.Module):
    """Neural network model for parent-child relationship matching."""

    def __init__(
        self,
        parent_cardinalities: dict[str, int],
        child_cardinalities: dict[str, int],
        sub_column_embedding_dim: int = SUB_COLUMN_EMBEDDING_DIM,
        entity_hidden_dim: int = ENTITY_HIDDEN_DIM,
        entity_embedding_dim: int = ENTITY_EMBEDDING_DIM,
        similarity_hidden_dim: int = SIMILARITY_HIDDEN_DIM,
    ):
        super().__init__()
        self.entity_embedding_dim = entity_embedding_dim
        self.similarity_hidden_dim = similarity_hidden_dim

        self.parent_encoder = EntityEncoder(
            cardinalities=parent_cardinalities,
            sub_column_embedding_dim=sub_column_embedding_dim,
            entity_hidden_dim=entity_hidden_dim,
            entity_embedding_dim=self.entity_embedding_dim,
        )
        self.child_encoder = EntityEncoder(
            cardinalities=child_cardinalities,
            sub_column_embedding_dim=sub_column_embedding_dim,
            entity_hidden_dim=entity_hidden_dim,
            entity_embedding_dim=self.entity_embedding_dim,
        )

    def forward(self, parent_inputs: dict[str, torch.Tensor], child_inputs: dict[str, torch.Tensor]) -> torch.Tensor:
        parent_encoded = self.parent_encoder(parent_inputs)
        child_encoded = self.child_encoder(child_inputs)

        logits = F.cosine_similarity(parent_encoded, child_encoded, dim=1)
        logits = (logits * PEAKEDNESS_SCALER).unsqueeze(1)

        return logits


# =============================================================================
# ML-BASED FK MODELS: DATA ENCODING & STATISTICS
# =============================================================================


def safe_name(text: str) -> str:
    """Generate a safe filename with hash suffix."""
    safe = sanitize_filename(text)
    digest = hashlib.md5(safe.encode("utf-8")).hexdigest()[:8]
    return f"{safe}-{digest}"


def get_cardinalities(*, stats_dir: Path) -> dict[str, int]:
    """Extract cardinalities from stats file."""
    stats_path = stats_dir / "stats.json"
    stats = json.loads(stats_path.read_text())
    cardinalities = {
        f"{column}_{sub_column}": cardinality
        for column, column_stats in stats["columns"].items()
        for sub_column, cardinality in column_stats["cardinalities"].items()
    }
    return cardinalities


def analyze_df(
    *,
    df: pd.DataFrame,
    primary_key: str | None = None,
    parent_key: str | None = None,
    data_columns: list[str] | None = None,
    stats_dir: Path,
) -> None:
    """Analyze dataframe and compute statistics for encoding."""
    stats_dir.mkdir(parents=True, exist_ok=True)

    key_columns = []
    if primary_key is not None:
        key_columns.append(primary_key)
    if parent_key is not None:
        key_columns.append(parent_key)

    data_columns = data_columns or list(df.columns)

    # preserve column order to ensure deterministic encoding
    data_columns = [col for col in data_columns if col not in key_columns and col in df.columns]
    num_columns = [col for col in data_columns if col in df.select_dtypes(include="number").columns]
    dt_columns = [col for col in data_columns if col in df.select_dtypes(include="datetime").columns]
    cat_columns = [col for col in data_columns if col not in num_columns + dt_columns]

    stats = {
        "primary_key": primary_key,
        "parent_key": parent_key,
        "data_columns": data_columns,
        "cat_columns": cat_columns,
        "num_columns": num_columns,
        "dt_columns": dt_columns,
        "columns": {},
    }
    for col in data_columns:
        values = df[col]
        root_keys = pd.Series(np.arange(len(values)), name="root_keys")
        if col in cat_columns:
            analyze, reduce = analyze_categorical, analyze_reduce_categorical
        elif col in num_columns:
            analyze, reduce = analyze_numeric, analyze_reduce_numeric
        elif col in dt_columns:
            analyze, reduce = analyze_datetime, analyze_reduce_datetime
        else:
            raise ValueError(f"unknown column type: {col}")
        col_stats = analyze(values, root_keys)
        col_stats = reduce([col_stats], value_protection=True)
        stats["columns"][col] = col_stats

    stats_path = stats_dir / "stats.json"
    write_json(stats, stats_path)


def encode_df(
    *, df: pd.DataFrame, stats_dir: Path, include_primary_key: bool = True, include_parent_key: bool = True
) -> pd.DataFrame:
    """Encode dataframe using pre-computed statistics."""
    stats_path = stats_dir / "stats.json"
    stats = read_json(stats_path)
    primary_key = stats["primary_key"]
    parent_key = stats["parent_key"]
    cat_columns = stats["cat_columns"]
    num_columns = stats["num_columns"]
    dt_columns = stats["dt_columns"]

    data = []
    for col, col_stats in stats["columns"].items():
        if col in cat_columns:
            encode = encode_categorical
        elif col in num_columns:
            encode = encode_numeric
        elif col in dt_columns:
            encode = encode_datetime
        else:
            raise ValueError(f"unknown column type: {col}")

        values = df[col].copy()
        df_encoded = encode(values, col_stats)
        df_encoded = df_encoded.add_prefix(col + "_")
        data.append(df_encoded)

    # optionally include keys
    for key, include_key in [(primary_key, include_primary_key), (parent_key, include_parent_key)]:
        if key is not None and include_key:
            data.insert(0, df[key])

    data = pd.concat(data, axis=1)

    return data


# =============================================================================
# ML-BASED FK MODELS: TRAINING DATA PREPARATION
# =============================================================================


def fetch_parent_data(parent_table: DataTable, max_sample_size: int = MAX_PARENT_SAMPLE_SIZE) -> pd.DataFrame:
    """
    Fetch unique parent data with optional sampling limit.

    Reads the parent table in chunks to efficiently collect unique parent records
    until the maximum sample size is reached. Stops early once the limit is met
    to avoid unnecessary data processing.

    Args:
        parent_table: Parent table to extract data from. Must have a primary key defined.
        max_sample_size: Maximum number of unique records to collect. Defaults to 10,000.

    Returns:
        DataFrame containing complete parent records with all columns.
        Records are unique by primary key.
    """
    t0 = time.time()
    primary_key = parent_table.primary_key
    assert primary_key is not None
    foreign_keys = [fk.column for fk in parent_table.foreign_keys]
    data_columns = [
        c
        for c in parent_table.columns
        if c != primary_key  # data column is not the primary key
        and c not in foreign_keys  # data column is not a foreign key
        and parent_table.encoding_types.get(c) in FK_MODEL_ENCODING_TYPES  # encoding type is supported by FK models
    ]
    columns = [primary_key] + data_columns
    seen_keys = set()
    collected_rows = []

    for chunk_df in parent_table.read_chunks(columns=columns, do_coerce_dtypes=True):
        chunk_df = chunk_df.drop_duplicates(subset=[primary_key])

        for _, row in chunk_df.iterrows():
            key = row[primary_key]
            if key not in seen_keys:
                seen_keys.add(key)
                collected_rows.append(row)
                if len(collected_rows) >= max_sample_size:
                    break

        if len(collected_rows) >= max_sample_size:
            break

    parent_data = pd.DataFrame(collected_rows).reset_index(drop=True)
    _LOG.info(f"fetch_parent_data | fetched: {len(parent_data)} | time: {time.time() - t0:.2f}s")
    return parent_data


def fetch_tgt_data(
    *,
    tgt_table: DataTable,
    tgt_parent_key: str,
    parent_keys: list,
    schema: Schema,
    max_tgt_per_parent: int = MAX_TGT_PER_PARENT,
) -> pd.DataFrame:
    """
    Fetch target data with per-parent limits.

    Reads target table in chunks and tracks how many target records each parent has.
    Stops adding target records for a parent once the limit is reached.

    Args:
        tgt_table: Target table to fetch from.
        tgt_parent_key: Foreign key column in target table.
        parent_keys: List of parent key values to filter by.
        schema: Schema to fetch context parent data for tgt_table
        max_tgt_per_parent: Maximum target records per parent.

    Returns:
        DataFrame containing target records, limited by max_tgt_per_parent constraint.
    """
    t0 = time.time()
    parent_counts = defaultdict(int)
    collected_rows = []
    where = {tgt_parent_key: parent_keys}
    tgt_primary_key = tgt_table.primary_key
    tgt_context_key = schema.get_context_key(tgt_table.name)
    tgt_foreign_keys = [fk.column for fk in tgt_table.foreign_keys]
    data_columns = [
        c
        for c in tgt_table.columns
        if c != tgt_primary_key  # data column is not the primary key
        and c not in tgt_foreign_keys  # data column is not a foreign key
        and tgt_table.encoding_types.get(c) in FK_MODEL_ENCODING_TYPES  # encoding type is supported by FK models
    ]
    columns = [tgt_parent_key]
    if tgt_context_key is not None:
        columns += [tgt_context_key.column]
    columns += data_columns

    for chunk_df in tgt_table.read_chunks(columns=columns, where=where, do_coerce_dtypes=True):
        if len(chunk_df) == 0:
            continue

        for _, row in chunk_df.iterrows():
            parent_id = row[tgt_parent_key]

            if parent_counts[parent_id] < max_tgt_per_parent:
                collected_rows.append(row)
                parent_counts[parent_id] += 1

    tgt_data = pd.DataFrame(collected_rows).reset_index(drop=True)
    _LOG.info(f"fetch_tgt_data | fetched: {len(tgt_data)} | time: {time.time() - t0:.2f}s")
    return tgt_data


def add_context_parent_data(
    *,
    tgt_data: pd.DataFrame,
    tgt_table: DataTable,
    schema: Schema,
    drop_context_key: bool = False,
) -> pd.DataFrame:
    t0 = time.time()

    ctx_relation = schema.get_parent_context_relation(tgt_table.name)
    if ctx_relation is None:
        # no context parent, return as is
        return tgt_data

    ctx_parent_table_name = ctx_relation.parent.table
    ctx_parent_table = schema.tables[ctx_parent_table_name]
    ctx_parent_pk = ctx_relation.parent.column
    tgt_ctx_fk = ctx_relation.child.column

    # get unique context parent keys from tgt_data
    ctx_parent_keys = tgt_data[tgt_ctx_fk].dropna().unique().tolist()
    if not ctx_parent_keys:
        _LOG.info(f"No context parent keys found in tgt_data for {tgt_table.name}")
        return tgt_data

    # identify key columns to exclude (primary key + foreign keys)
    key_columns = {ctx_parent_pk}
    for rel in schema.relations:
        if rel.child.table == ctx_parent_table_name:
            key_columns.add(rel.child.column)

    # get non-key columns that are supported by FK models
    include_columns = []
    for col in ctx_parent_table.columns:
        if col in key_columns:
            continue
        # only include columns with encoding types supported by FK models
        encoding_type = ctx_parent_table.encoding_types.get(col)
        if encoding_type not in FK_MODEL_ENCODING_TYPES:
            continue
        include_columns.append(col)

    # fetch context parent data with prefixed columns (only non-key columns + PK for join)
    columns_to_fetch = [ctx_parent_pk] + include_columns
    ctx_parent_data = ctx_parent_table.read_data_prefixed(
        columns=columns_to_fetch,
        where={ctx_parent_pk: ctx_parent_keys},
        do_coerce_dtypes=True,
    )

    if ctx_parent_data.empty:
        _LOG.info(f"No context parent data found for {tgt_table.name}")
        return tgt_data

    # join context parent data with tgt_data
    ctx_parent_pk_prefixed = DataIdentifier(ctx_parent_table.name, ctx_parent_pk).ref_name()
    tgt_data = pd.merge(
        tgt_data,
        ctx_parent_data,
        left_on=tgt_ctx_fk,
        right_on=ctx_parent_pk_prefixed,
        how="left",
    )

    # drop the primary key column after join (only keep non-key columns)
    if ctx_parent_pk_prefixed in tgt_data.columns:
        tgt_data = tgt_data.drop(columns=[ctx_parent_pk_prefixed])

    # drop the context key column if requested
    if drop_context_key:
        tgt_data = tgt_data.drop(columns=[tgt_ctx_fk])

    added_columns = [c for c in tgt_data.columns if c in ctx_parent_data.columns]
    _LOG.info(f"add_context_parent_data | time: {time.time() - t0:.2f}s | added_columns: {added_columns}")
    return tgt_data


def pull_fk_model_training_data(
    *,
    tgt_table: DataTable,
    parent_table: DataTable,
    tgt_parent_key: str,
    schema: Schema,
) -> tuple[pd.DataFrame, pd.DataFrame]:
    """
    Pull training data for a specific non-context FK relation.

    Args:
        tgt_table: Target/child table
        parent_table: Parent table
        tgt_parent_key: Foreign key column in target table
        schema: Schema to fetch context parent data for tgt_table

    Returns:
        Tuple of (parent_data, tgt_data). tgt_data includes columns from context parent table.
    """
    parent_data = fetch_parent_data(parent_table=parent_table)

    parent_keys = parent_data[parent_table.primary_key].tolist() if not parent_data.empty else []
    tgt_data = fetch_tgt_data(
        tgt_table=tgt_table,
        tgt_parent_key=tgt_parent_key,
        parent_keys=parent_keys,
        schema=schema,
    )
    tgt_data = add_context_parent_data(
        tgt_data=tgt_data,
        tgt_table=tgt_table,
        schema=schema,
        drop_context_key=True,  # after this step, tgt_context_key is dropped
    )
    _LOG.info(
        f"pull_fk_model_training_data | parent_data columns: {list(parent_data.columns)} | tgt_data columns: {list(tgt_data.columns)}"
    )
    return parent_data, tgt_data


def prepare_training_data_for_cardinality_model(
    *,
    parent_data: pd.DataFrame,
    tgt_data: pd.DataFrame,
    parent_primary_key: str,
    tgt_parent_key: str,
) -> pd.DataFrame:
    """
    Prepare parent data enriched with children count column for engine training.

    This function adds a special '__CHILDREN_COUNT__' column to the parent data that
    represents how many children each parent has. This enriched dataset is then used
    to train the mostlyai-engine model, which can later predict children counts for
    new synthetic parents.

    Args:
        parent_data: Parent table data (unencoded, raw features)
        tgt_data: Target/child table data (unencoded)
        parent_primary_key: Primary key column in parent data
        tgt_parent_key: Foreign key column in target data pointing to parent

    Returns:
        Parent data with added '__CHILDREN_COUNT__' column
    """
    t0 = time.time()

    children_counts = tgt_data[tgt_parent_key].value_counts()
    children_counts = parent_data[parent_primary_key].map(children_counts).fillna(0).astype(int)
    parent_data_enriched = parent_data.assign(**{CHILDREN_COUNT_COLUMN_NAME: children_counts})

    _LOG.info(
        f"prepare_training_data_for_cardinality_model | n_rows: {len(parent_data_enriched)} | time: {time.time() - t0:.2f}s"
    )

    return parent_data_enriched


def prepare_training_pairs_for_fk_model(
    parent_encoded_data: pd.DataFrame,
    tgt_encoded_data: pd.DataFrame,
    parent_primary_key: str,
    tgt_parent_key: str,
    n_negative_samples: int = N_NEGATIVE_SAMPLES,
) -> tuple[pd.DataFrame, pd.DataFrame, pd.Series]:
    """
    Prepare training data for a parent-child matching model.
    For each non-null child, samples will include:
    - One unique positive pair (correct parent) with label=1
    - Multiple negative pairs (wrong parents) with label=0

    Class imbalance is handled at the loss level using BCEWithLogitsLoss with pos_weight.

    Args:
        parent_encoded_data: Encoded parent data
        tgt_encoded_data: Encoded child data
        parent_primary_key: Primary key of parents
        tgt_parent_key: Foreign key of children
        n_negative_samples: Number of negative samples per child
    """
    t0 = time.time()

    parent_keys = parent_encoded_data[parent_primary_key].to_numpy()
    parents_X = parent_encoded_data.drop(columns=[parent_primary_key]).to_numpy(dtype=np.float32)
    n_parents = parents_X.shape[0]
    parent_index_by_key = pd.Series(np.arange(n_parents), index=parent_keys)

    tgt_keys = tgt_encoded_data[tgt_parent_key].to_numpy()
    tgt_X = tgt_encoded_data.drop(columns=[tgt_parent_key]).to_numpy(dtype=np.float32)
    n_tgt = tgt_X.shape[0]

    # shuffle tgt keys
    shuffled = np.random.permutation(n_tgt)
    tgt_X = tgt_X[shuffled]
    tgt_keys = tgt_keys[shuffled]

    # exclude null tgt keys from training
    non_null_mask = ~pd.isna(tgt_keys)
    tgt_X = tgt_X[non_null_mask]
    tgt_keys = tgt_keys[non_null_mask]
    n_non_null = len(tgt_X)

    if n_non_null == 0:
        raise ValueError("No non-null children found in training data")

    # exclude tgt keys that don't match any parent
    valid_parent_mask = pd.Series(tgt_keys).isin(parent_keys).to_numpy()
    if not valid_parent_mask.all():
        n_invalid = (~valid_parent_mask).sum()
        _LOG.warning(f"Dropping {n_invalid} child records with foreign keys not matching any parent primary key")
    tgt_X = tgt_X[valid_parent_mask]
    tgt_keys = tgt_keys[valid_parent_mask]
    n_valid = len(tgt_X)

    if n_valid == 0:
        raise ValueError("No valid children found in training data (all foreign keys are null or invalid)")

    true_parent_pos = parent_index_by_key.loc[tgt_keys].to_numpy()

    # positive pairs (label=1) - one per valid tgt
    pos_parents = parents_X[true_parent_pos]
    pos_labels = np.ones(n_valid, dtype=np.float32)

    # negative pairs (label=0) - n_negative_samples per valid tgt
    neg_indices = np.random.randint(0, n_parents, size=(n_valid, n_negative_samples))
    if n_parents > 1:
        true_parent_pos_expanded = true_parent_pos[:, np.newaxis]
        mask = neg_indices == true_parent_pos_expanded
        while mask.any():
            neg_indices[mask] = np.random.randint(0, n_parents, size=mask.sum())
            mask = neg_indices == true_parent_pos_expanded
    neg_parents = parents_X[neg_indices.ravel()]
    neg_tgt = np.repeat(tgt_X, n_negative_samples, axis=0)
    neg_labels = np.zeros(n_valid * n_negative_samples, dtype=np.float32)

    parent_vecs = np.vstack([pos_parents, neg_parents]).astype(np.float32, copy=False)
    tgt_vecs = np.vstack([tgt_X, neg_tgt]).astype(np.float32, copy=False)
    labels_vec = np.concatenate([pos_labels, neg_labels]).astype(np.float32, copy=False)

    # shuffle pairs for training robustness
    n_pairs = len(parent_vecs)
    shuffle_indices = np.random.permutation(n_pairs)
    parent_vecs = parent_vecs[shuffle_indices]
    tgt_vecs = tgt_vecs[shuffle_indices]
    labels_vec = labels_vec[shuffle_indices]

    parent_pd = pd.DataFrame(parent_vecs, columns=parent_encoded_data.drop(columns=[parent_primary_key]).columns)
    tgt_pd = pd.DataFrame(tgt_vecs, columns=tgt_encoded_data.drop(columns=[tgt_parent_key]).columns)
    labels_pd = pd.Series(labels_vec, name="labels")

    n_pairs = len(parent_pd)
    _LOG.info(f"prepare_training_pairs_for_fk_model | n_pairs: {n_pairs} | time: {time.time() - t0:.2f}s")
    return parent_pd, tgt_pd, labels_pd


# =============================================================================
# ML-BASED FK MODELS: TRAINING
# =============================================================================


def train_fk_model(
    *,
    model: ParentChildMatcher,
    parent_pd: pd.DataFrame,
    tgt_pd: pd.DataFrame,
    labels: pd.Series,
) -> None:
    """Train the parent-child matching model."""
    t0 = time.time()

    X_parent = torch.tensor(parent_pd.values, dtype=torch.int64)
    X_tgt = torch.tensor(tgt_pd.values, dtype=torch.int64)
    y = torch.tensor(labels.values, dtype=torch.float32).unsqueeze(1)
    dataset = TensorDataset(X_parent, X_tgt, y)

    val_size = int(VAL_SPLIT * len(dataset))
    train_size = len(dataset) - val_size
    train_ds, val_ds = random_split(dataset, [train_size, val_size])

    train_loader = DataLoader(train_ds, batch_size=BATCH_SIZE, shuffle=True)
    val_loader = DataLoader(val_ds, batch_size=BATCH_SIZE, shuffle=False)

    optimizer = torch.optim.Adam(model.parameters(), lr=LEARNING_RATE)

    # calculate class imbalance for loss weighting
    num_positives = int(labels.sum())
    num_negatives = len(labels) - num_positives
    pos_weight = torch.tensor([num_negatives / num_positives]) if num_positives > 0 else torch.tensor([1.0])
    loss_fn = nn.BCEWithLogitsLoss(pos_weight=pos_weight)

    train_losses, val_losses = [], []
    best_model_state = None
    best_val_loss = float("inf")
    best_epoch = 0
    epochs_no_improve = 0

    for epoch in range(1, MAX_EPOCHS + 1):
        model.train()
        train_loss = 0.0
        for batch_parent, batch_tgt, batch_y in train_loader:
            batch_parent = {col: batch_parent[:, i] for i, col in enumerate(parent_pd.columns)}
            batch_tgt = {col: batch_tgt[:, i] for i, col in enumerate(tgt_pd.columns)}
            optimizer.zero_grad()
            pred = model(batch_parent, batch_tgt)
            loss = loss_fn(pred, batch_y)
            loss.backward()
            optimizer.step()
            train_loss += loss.item() * batch_y.size(0)
        train_loss /= train_size
        train_losses.append(train_loss)

        model.eval()
        val_loss = 0.0
        with torch.no_grad():
            for batch_parent, batch_tgt, batch_y in val_loader:
                batch_parent = {col: batch_parent[:, i] for i, col in enumerate(parent_pd.columns)}
                batch_tgt = {col: batch_tgt[:, i] for i, col in enumerate(tgt_pd.columns)}
                pred = model(batch_parent, batch_tgt)
                loss = loss_fn(pred, batch_y)
                val_loss += loss.item() * batch_y.size(0)
        val_loss /= val_size
        val_losses.append(val_loss)

        progress_msg = {
            "epoch": epoch,
            "train_loss": round(train_loss, 4),
            "val_loss": round(val_loss, 4),
        }
        _LOG.info(progress_msg)

        if val_loss < best_val_loss - EARLY_STOPPING_DELTA:
            epochs_no_improve = 0
            best_val_loss = val_loss
            best_epoch = epoch
            best_model_state = deepcopy(model.state_dict())
        else:
            epochs_no_improve += 1
            if epochs_no_improve >= PATIENCE:
                _LOG.info("early stopping: val_loss stopped improving")
                break

    assert best_model_state is not None
    model.load_state_dict(best_model_state)
    _LOG.info(
        f"train_fk_model() | time: {time.time() - t0:.2f}s | best_epoch: {best_epoch} | best_val_loss: {best_val_loss:.4f}"
    )


# =============================================================================
# ML-BASED FK MODELS: PERSISTENCE
# =============================================================================


def store_fk_model(*, model: ParentChildMatcher, fk_model_workspace_dir: Path) -> None:
    """Save FK model to disk."""
    matching_model_dir = fk_model_workspace_dir / "fk_matching_model"
    matching_model_dir.mkdir(parents=True, exist_ok=True)
    model_config = {
        "parent_encoder": {
            "cardinalities": model.parent_encoder.cardinalities,
            "sub_column_embedding_dim": model.parent_encoder.sub_column_embedding_dim,
            "entity_hidden_dim": model.parent_encoder.entity_hidden_dim,
            "entity_embedding_dim": model.parent_encoder.entity_embedding_dim,
        },
        "child_encoder": {
            "cardinalities": model.child_encoder.cardinalities,
            "sub_column_embedding_dim": model.child_encoder.sub_column_embedding_dim,
            "entity_hidden_dim": model.child_encoder.entity_hidden_dim,
            "entity_embedding_dim": model.child_encoder.entity_embedding_dim,
        },
        "similarity_hidden_dim": model.similarity_hidden_dim,
    }
    model_config_path = matching_model_dir / "model_config.json"
    model_config_path.write_text(json.dumps(model_config, indent=4))
    model_state_path = matching_model_dir / "model_weights.pt"
    torch.save(model.state_dict(), model_state_path)


def load_fk_model(*, fk_model_workspace_dir: Path) -> ParentChildMatcher:
    """Load FK model from disk."""
    matching_model_dir = fk_model_workspace_dir / "fk_matching_model"
    model_config_path = matching_model_dir / "model_config.json"
    model_config = json.loads(model_config_path.read_text())
    model = ParentChildMatcher(
        parent_cardinalities=model_config["parent_encoder"]["cardinalities"],
        child_cardinalities=model_config["child_encoder"]["cardinalities"],
        sub_column_embedding_dim=model_config["parent_encoder"]["sub_column_embedding_dim"],
        entity_hidden_dim=model_config["parent_encoder"]["entity_hidden_dim"],
        entity_embedding_dim=model_config["parent_encoder"]["entity_embedding_dim"],
        similarity_hidden_dim=model_config["similarity_hidden_dim"],
    )
    model_state_path = matching_model_dir / "model_weights.pt"
    model.load_state_dict(torch.load(model_state_path))
    return model


# =============================================================================
# ML-BASED FK MODELS: INFERENCE
# =============================================================================


def build_parent_child_probabilities(
    *,
    model: ParentChildMatcher,
    tgt_encoded: pd.DataFrame,
    parent_encoded: pd.DataFrame,
) -> torch.Tensor:
    """
    Build probability matrix for parent-child matching.

    Args:
        model: Trained parent-child matching model
        tgt_encoded: Encoded target/child data (C rows)
        parent_encoded: Encoded parent data (Cp rows - assigned parent batch)

    Returns:
        prob_matrix: (C, Cp) - probability each parent candidate is a match for each child
    """
    n_tgt = tgt_encoded.shape[0]
    n_parent_batch = parent_encoded.shape[0]

    tgt_inputs = {col: torch.tensor(tgt_encoded[col].values.astype(np.int64)) for col in tgt_encoded.columns}
    parent_inputs = {col: torch.tensor(parent_encoded[col].values.astype(np.int64)) for col in parent_encoded.columns}

    model.eval()
    with torch.no_grad():
        child_embeddings = model.child_encoder(tgt_inputs)
        parent_embeddings = model.parent_encoder(parent_inputs)

        # create cartesian product: each child with all parent candidates
        child_embeddings_interleaved = child_embeddings.repeat_interleave(n_parent_batch, dim=0)
        parent_embeddings_interleaved = parent_embeddings.repeat(n_tgt, 1)

        similarity = F.cosine_similarity(parent_embeddings_interleaved, child_embeddings_interleaved, dim=1)
        similarity = similarity.view(n_tgt, n_parent_batch)
        prob_matrix = F.softmax(similarity * PEAKEDNESS_SCALER, dim=1)

        return prob_matrix


def sample_best_parents(
    *,
    prob_matrix: torch.Tensor,
    parent_ids: list,
    remaining_capacity: dict,
    temperature: float,
    top_k: int | None,
    top_p: float | None,
) -> np.ndarray:
    """
    Sample best parent for each child based on match probabilities.

    Args:
        prob_matrix: (n_tgt, n_parent) probability each parent is a match
        parent_ids: List of parent IDs corresponding to columns in prob_matrix
        remaining_capacity: dict {parent_id: remaining_slots} for quota enforcement.
                           Enables dynamic quota enforcement - capacity is decremented
                           during sampling to prevent parents from exceeding their target.
        temperature: Controls variance in parent selection (default=1.0)
                    - temperature=0.0: Always pick argmax (most confident match)
                    - temperature=1.0: Sample from original probabilities
                    - temperature>1.0: Increase variance (flatten distribution)
                    Higher values create more diverse matches but may reduce quality.
        top_k: If specified, only sample from top-K most probable parents per child.
               This prevents unrealistic outlier matches while maintaining variance.
               Recommended: 10-50 depending on parent pool size.
        top_p: If specified, use nucleus sampling - only sample from the smallest set
               of parents whose cumulative probability exceeds p (0.0 < p <= 1.0).
               This dynamically adjusts the candidate pool size based on probability mass.
               If both top_k and top_p are specified, top_k is applied first, then top_p.
               Recommended: 0.9-0.95 for high quality matches with adaptive diversity.

    Returns:
        Array of parent IDs for each child
    """
    n_tgt = prob_matrix.shape[0]

    # Dynamic quota enforcement - iterative sampling with capacity updates
    available_mask = np.array([remaining_capacity.get(pid, 0) > 0 for pid in parent_ids], dtype=bool)
    assigned_parent_ids = []
    total_initial_capacity = sum(remaining_capacity.get(pid, 0) for pid in parent_ids)

    _LOG.info(
        f"FK matching with capacity enforcement | "
        f"n_children: {n_tgt} | "
        f"n_parents: {len(parent_ids)} | "
        f"total_capacity: {total_initial_capacity} | "
        f"capacity_deficit: {n_tgt - total_initial_capacity}"
    )

    for child_idx in range(n_tgt):
        # Get row probabilities for this child
        row_probs = prob_matrix[child_idx].clone()

        # Apply penalty to parents at/over quota (instead of zeroing them out)
        row_probs[~torch.tensor(available_mask)] *= QUOTA_PENALTY_FACTOR

        # Renormalize
        row_sum = row_probs.sum()
        if row_sum > 0:
            row_probs = row_probs / row_sum
        else:
            # Fallback: all parents at quota, reset availability
            available_mask[:] = True
            row_probs = prob_matrix[child_idx].clone()
            row_probs = row_probs / row_probs.sum()

        # Sample parent for this child
        parent_idx = sample_single_parent(
            probs=row_probs,
            temperature=temperature,
            top_k=top_k,
            top_p=top_p,
        )
        parent_id = parent_ids[parent_idx]
        assigned_parent_ids.append(parent_id)

        # DECREMENT remaining capacity immediately
        remaining_capacity[parent_id] -= 1

        # Update mask if parent depleted
        if remaining_capacity[parent_id] <= 0:
            available_mask[parent_idx] = False

    return np.array(assigned_parent_ids)


def sample_single_parent(
    *,
    probs: torch.Tensor,
    temperature: float,
    top_k: int | None,
    top_p: float | None,
) -> int:
    """
    Sample a single parent index based on match probabilities.

    Args:
        probs: 1D tensor of probabilities for parent candidates
        temperature: Controls variance in parent selection
        top_k: Only sample from top-K most probable parents
        top_p: Nucleus sampling threshold

    Returns:
        parent_index: Index of sampled parent
    """
    rng = np.random.default_rng()

    if temperature == 0.0:
        return torch.argmax(probs).cpu().item()

    candidate_indices = torch.arange(len(probs))

    # apply top_k filtering first if specified
    if top_k is not None and top_k < len(probs):
        top_k_values, top_k_indices = torch.topk(probs, k=top_k)
        probs = top_k_values
        candidate_indices = top_k_indices

    # apply top_p (nucleus) filtering if specified
    if top_p is not None and 0.0 < top_p < 1.0:
        sorted_probs, sorted_indices = torch.sort(probs, descending=True)
        cumsum_probs = torch.cumsum(sorted_probs, dim=0)
        cutoff_idx = torch.searchsorted(cumsum_probs, top_p, right=False).item() + 1
        cutoff_idx = max(1, min(cutoff_idx, len(sorted_probs)))
        probs = sorted_probs[:cutoff_idx]
        candidate_indices = candidate_indices[sorted_indices[:cutoff_idx]]

    # apply temperature scaling
    logits = torch.log(probs + NUMERICAL_STABILITY_EPSILON) / temperature
    probs = torch.softmax(logits, dim=0).cpu().numpy()

    sampled_candidate = rng.choice(len(probs), p=probs)
    return candidate_indices[sampled_candidate].cpu().item()


def initialize_remaining_capacity(
    *,
    fk_model_workspace_dir: Path,
    parent_table: DataTable,
    parent_pk: str,
) -> tuple[dict, dict]:
    """
    Initialize remaining_capacity dict using engine-based cardinality predictions.

    This function uses the trained mostlyai-engine model to predict the number of children
    each parent should have. The synthetic parent data is processed in chunks to avoid
    memory issues with large parent tables.

    Args:
        fk_model_workspace_dir: Directory containing trained models
        parent_table: Synthetic parent table
        parent_pk: Primary key column name

    Returns:
        Tuple of (remaining_capacity dict, children_counts dict mapping parent_id -> count)
    """
    t0 = time.time()
    cardinality_workspace_dir = fk_model_workspace_dir / "cardinality_model"
    assert cardinality_workspace_dir.exists()

    remaining_capacity = {}
    total_parents = 0

    _LOG.info(f"Generating cardinality predictions in chunks for parent table {parent_table.name}")
    for chunk_idx, parent_chunk in enumerate(parent_table.read_chunks(do_coerce_dtypes=True)):
        chunk_size = len(parent_chunk)
        _LOG.info(f"Processing cardinality chunk {chunk_idx} with {chunk_size} parents")

<<<<<<< HEAD
    predicted_data = pd.read_parquet(cardinality_workspace_dir / "SyntheticData")
    predicted_counts = predicted_data[CHILDREN_COUNT_COLUMN_NAME].values
=======
        engine.generate(
            seed_data=parent_chunk,
            workspace_dir=cardinality_workspace_dir,
            update_progress=lambda **kwargs: None,
        )

        predicted_data_path = cardinality_workspace_dir / "SyntheticData"
        predicted_data = pd.read_parquet(predicted_data_path)
        predicted_counts = predicted_data[CHILDREN_COUNT_COLUMN_NAME].astype(int)
>>>>>>> 679d0a77

        parent_ids = parent_chunk[parent_pk]
        for parent_id, count in zip(parent_ids, predicted_counts):
            remaining_capacity[parent_id] = count

<<<<<<< HEAD
    # Create dicts
    parent_ids = parent_data[parent_pk].tolist()
    remaining_capacity = {pid: int(count) for pid, count in zip(parent_ids, predicted_counts)}
    children_counts = remaining_capacity.copy()
=======
        total_parents += chunk_size
        shutil.rmtree(predicted_data_path)
>>>>>>> 679d0a77

    total_capacity = sum(remaining_capacity.values())
    _LOG.info(
        f"initialize_remaining_capacity | total_parents: {total_parents} | total_capacity: {total_capacity} | time: {time.time() - t0:.2f}s"
    )

    return remaining_capacity, children_counts


def match_non_context(
    *,
    fk_models_workspace_dir: Path,
    tgt_data: pd.DataFrame,
    parent_data: pd.DataFrame,
    tgt_parent_key: str,
    parent_primary_key: str,
    parent_table_name: str,
    remaining_capacity: dict,
    temperature: float = TEMPERATURE,
    top_k: int | None = TOP_K,
    top_p: float | None = TOP_P,
) -> pd.DataFrame:
    """
    Match non-context foreign keys using trained ML models.

    This function uses a trained neural network to intelligently assign foreign keys
    based on the similarity between parent and child records.

    Args:
        fk_models_workspace_dir: Directory containing trained FK models
        tgt_data: Target/child data to assign FKs to
        parent_data: Parent data to sample from
        tgt_parent_key: Foreign key column name in target table
        parent_primary_key: Primary key column name in parent table
        parent_table_name: Name of parent table
        remaining_capacity: dict {parent_id: remaining_slots} for quota enforcement.
                           Enables dynamic quota enforcement - capacity is decremented
                           during sampling to prevent parents from exceeding their target.
        temperature: Sampling temperature (0=greedy, 1=normal, >1=diverse)
        top_k: Number of top candidates to consider per match
        top_p: Nucleus sampling threshold (0.0 < p <= 1.0) for dynamic candidate filtering

    Returns:
        Target data with FK column populated
    """
    # check for _is_null column (format: {fk_name}.{parent_table_name}._is_null)
    is_null_col = NON_CONTEXT_COLUMN_INFIX.join([tgt_parent_key, parent_table_name, IS_NULL])
    has_is_null = is_null_col in tgt_data.columns

    tgt_data[tgt_parent_key] = pd.NA

    if has_is_null:
        # _is_null column contains string values "True" or "False"
        is_null_values = tgt_data[is_null_col].astype(str)
        null_mask = is_null_values == "True"
        non_null_mask = ~null_mask

        _LOG.info(
            f"FK matching data | total_rows: {len(tgt_data)} | null_rows: {null_mask.sum()} | non_null_rows: {non_null_mask.sum()}"
        )

        if non_null_mask.sum() == 0:
            _LOG.warning(f"All rows have null FK values (via {is_null_col})")
            if is_null_col in tgt_data.columns:
                tgt_data = tgt_data.drop(columns=[is_null_col])
            return tgt_data

        non_null_indices = tgt_data.index[non_null_mask].tolist()

        tgt_data_non_null = tgt_data.loc[non_null_mask].copy().reset_index(drop=True)

        # remove _is_null column before encoding (not used by FK model)
        if is_null_col in tgt_data_non_null.columns:
            tgt_data_non_null = tgt_data_non_null.drop(columns=[is_null_col])
    else:
        _LOG.info(f"FK matching data | total_rows: {len(tgt_data)} | null_rows: 0 | non_null_rows: {len(tgt_data)}")
        tgt_data_non_null = tgt_data.copy()
        non_null_indices = tgt_data.index.tolist()
        non_null_mask = pd.Series(True, index=tgt_data.index)

    fk_model_workspace_dir = fk_models_workspace_dir / safe_name(tgt_parent_key)
    matching_model_dir = fk_model_workspace_dir / "fk_matching_model"
    tgt_stats_dir = matching_model_dir / "tgt-stats"
    parent_stats_dir = matching_model_dir / "parent-stats"

    tgt_encoded = encode_df(
        df=tgt_data_non_null,
        stats_dir=tgt_stats_dir,
        include_primary_key=False,
        include_parent_key=False,
    )
    parent_encoded = encode_df(
        df=parent_data,
        stats_dir=parent_stats_dir,
        include_primary_key=False,
    )

    model = load_fk_model(fk_model_workspace_dir=fk_model_workspace_dir)

    fk_parent_sample_size = len(parent_encoded)
    _LOG.info(
        f"FK model matching | temperature: {temperature} | top_k: {top_k} | top_p: {top_p} | parent_sample_size: {fk_parent_sample_size}"
    )

    prob_matrix = build_parent_child_probabilities(
        model=model,
        tgt_encoded=tgt_encoded,
        parent_encoded=parent_encoded,
    )

    parent_ids_list = parent_data[parent_primary_key].tolist()
    best_parent_ids = sample_best_parents(
        prob_matrix=prob_matrix,
        parent_ids=parent_ids_list,
        remaining_capacity=remaining_capacity,
        temperature=temperature,
        top_k=top_k,
        top_p=top_p,
    )

    parent_ids_series = pd.Series(best_parent_ids, index=non_null_indices)

    tgt_data.loc[non_null_indices, tgt_parent_key] = parent_ids_series

    if has_is_null and is_null_col in tgt_data.columns:
        tgt_data = tgt_data.drop(columns=[is_null_col])

    n_matched = non_null_mask.sum()
    n_null = (~non_null_mask).sum()
    _LOG.info(f"FK matching completed | matched: {n_matched} | null: {n_null}")

    return tgt_data<|MERGE_RESOLUTION|>--- conflicted
+++ resolved
@@ -1109,7 +1109,7 @@
     fk_model_workspace_dir: Path,
     parent_table: DataTable,
     parent_pk: str,
-) -> tuple[dict, dict]:
+) -> dict:
     """
     Initialize remaining_capacity dict using engine-based cardinality predictions.
 
@@ -1123,7 +1123,7 @@
         parent_pk: Primary key column name
 
     Returns:
-        Tuple of (remaining_capacity dict, children_counts dict mapping parent_id -> count)
+        Dictionary {parent_id: predicted_capacity}
     """
     t0 = time.time()
     cardinality_workspace_dir = fk_model_workspace_dir / "cardinality_model"
@@ -1137,10 +1137,6 @@
         chunk_size = len(parent_chunk)
         _LOG.info(f"Processing cardinality chunk {chunk_idx} with {chunk_size} parents")
 
-<<<<<<< HEAD
-    predicted_data = pd.read_parquet(cardinality_workspace_dir / "SyntheticData")
-    predicted_counts = predicted_data[CHILDREN_COUNT_COLUMN_NAME].values
-=======
         engine.generate(
             seed_data=parent_chunk,
             workspace_dir=cardinality_workspace_dir,
@@ -1150,28 +1146,20 @@
         predicted_data_path = cardinality_workspace_dir / "SyntheticData"
         predicted_data = pd.read_parquet(predicted_data_path)
         predicted_counts = predicted_data[CHILDREN_COUNT_COLUMN_NAME].astype(int)
->>>>>>> 679d0a77
 
         parent_ids = parent_chunk[parent_pk]
         for parent_id, count in zip(parent_ids, predicted_counts):
             remaining_capacity[parent_id] = count
 
-<<<<<<< HEAD
-    # Create dicts
-    parent_ids = parent_data[parent_pk].tolist()
-    remaining_capacity = {pid: int(count) for pid, count in zip(parent_ids, predicted_counts)}
-    children_counts = remaining_capacity.copy()
-=======
         total_parents += chunk_size
         shutil.rmtree(predicted_data_path)
->>>>>>> 679d0a77
 
     total_capacity = sum(remaining_capacity.values())
     _LOG.info(
         f"initialize_remaining_capacity | total_parents: {total_parents} | total_capacity: {total_capacity} | time: {time.time() - t0:.2f}s"
     )
 
-    return remaining_capacity, children_counts
+    return remaining_capacity
 
 
 def match_non_context(
