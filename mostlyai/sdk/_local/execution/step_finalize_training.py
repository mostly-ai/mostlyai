--- conflicted
+++ resolved
@@ -24,11 +24,11 @@
 import mostlyai.engine as engine
 from mostlyai.sdk._data.base import NonContextRelation, Schema
 from mostlyai.sdk._data.non_context import (
-    CHILDREN_COUNT_COLUMN_NAME,
     ParentChildMatcher,
     analyze_df,
     encode_df,
     get_cardinalities,
+    prepare_training_data_for_cardinality_model,
     prepare_training_pairs_for_fk_model,
     pull_fk_model_training_data,
     safe_name,
@@ -153,6 +153,9 @@
 def train_cardinality_model(
     *,
     parent_data,
+    tgt_data,
+    parent_primary_key: str,
+    tgt_parent_key: str,
     fk_model_workspace_dir: Path,
 ):
     """
@@ -163,12 +166,12 @@
     each parent should have.
 
     Args:
-        parent_data: Parent table data with CHILDREN_COUNT_COLUMN_NAME already added
+        parent_data: Parent table data
+        tgt_data: Target/child table data
+        parent_primary_key: Primary key column in parent data
+        tgt_parent_key: Foreign key column in target data
         fk_model_workspace_dir: Directory to save model artifacts
     """
-<<<<<<< HEAD
-    cardinality_workspace_dir = fk_model_workspace_dir / "cardinality_engine"
-=======
     parent_data_with_counts = prepare_training_data_for_cardinality_model(
         parent_data=parent_data,
         tgt_data=tgt_data,
@@ -177,11 +180,10 @@
     )
 
     cardinality_workspace_dir = fk_model_workspace_dir / "cardinality_model"
->>>>>>> 679d0a77
     cardinality_workspace_dir.mkdir(parents=True, exist_ok=True)
 
     engine.split(
-        tgt_data=parent_data,
+        tgt_data=parent_data_with_counts,
         workspace_dir=cardinality_workspace_dir,
         update_progress=lambda **kwargs: None,
     )
@@ -250,13 +252,9 @@
 
     fk_model_workspace_dir.mkdir(parents=True, exist_ok=True)
 
-    children_counts = tgt_data[tgt_parent_key].value_counts()
-    children_counts_mapped = parent_data[parent_primary_key].map(children_counts).fillna(0).astype(int)
-    parent_data_with_counts = parent_data.assign(**{CHILDREN_COUNT_COLUMN_NAME: children_counts_mapped})
-
     _LOG.info(f"Training FK matching model for {tgt_table_name}.{tgt_parent_key}")
     train_fk_matching_model(
-        parent_data=parent_data_with_counts,
+        parent_data=parent_data,
         tgt_data=tgt_data,
         parent_primary_key=parent_primary_key,
         tgt_parent_key=tgt_parent_key,
@@ -265,7 +263,10 @@
 
     _LOG.info(f"Training cardinality model for {tgt_table_name}.{tgt_parent_key}")
     train_cardinality_model(
-        parent_data=parent_data_with_counts,
+        parent_data=parent_data,
+        tgt_data=tgt_data,
+        parent_primary_key=parent_primary_key,
+        tgt_parent_key=tgt_parent_key,
         fk_model_workspace_dir=fk_model_workspace_dir,
     )
 
