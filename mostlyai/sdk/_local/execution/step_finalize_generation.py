--- conflicted
+++ resolved
@@ -399,26 +399,14 @@
         pk_col = relation.parent.column
         fk_model_dir = fk_models_workspace_dir / safe_name(relation.child.column)
 
-<<<<<<< HEAD
-        parent_keys_df = parent_keys_cache[parent_table_name]
-        parent_table = parent_tables[parent_table_name]
-
-        _LOG.info(f"Using Engine-based Cardinality Model for {relation.child.table}.{relation.child.column}")
-        parent_data = parent_table.read_data(
-            where={pk_col: parent_keys_df[pk_col].tolist()},
-            do_coerce_dtypes=True,
-        )
-        capacity_dict, counts_dict = initialize_remaining_capacity(
-=======
         _LOG.info(f"Using Cardinality Model for {relation.child.table}.{relation.child.column}")
         capacity_dict = initialize_remaining_capacity(
->>>>>>> 679d0a77
             fk_model_workspace_dir=fk_model_dir,
             parent_table=parent_table,
             parent_pk=pk_col,
         )
         remaining_capacity[relation] = capacity_dict
-        children_counts[relation] = counts_dict
+        children_counts[relation] = capacity_dict.copy()
 
     for chunk_idx, chunk_data in enumerate(children_table.read_chunks(do_coerce_dtypes=True)):
         _LOG.info(f"Processing chunk {chunk_idx} ({len(chunk_data)} rows)")
