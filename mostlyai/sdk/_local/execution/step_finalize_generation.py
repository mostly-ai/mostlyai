--- conflicted
+++ resolved
@@ -351,17 +351,13 @@
         )
         optimal_batch_sizes[relation] = optimal_batch_size
 
-    # Initialize batch counter for sequential window selection per relation
-    relation_batch_counters = {relation: 0 for relation in non_ctx_relations}
+    # Initialize remaining capacity for each parent key using cached parent keys
     remaining_capacity = {}
-    optimal_batch_sizes = {}
     for relation in non_ctx_relations:
         parent_table_name = relation.parent.table
-        parent_table = schema.tables[parent_table_name]
         pk_col = relation.parent.column
-        relation_name = f"{relation.child.table}.{relation.child.column}->{parent_table_name}"
-
-        parent_keys_df = parent_table.read_data(columns=[pk_col], do_coerce_dtypes=True)
+
+        parent_keys_df = parent_keys_cache[parent_table_name]
         parent_keys = parent_keys_df[pk_col].tolist()
 
         # Sample target from N(mean, std²) for each parent
@@ -376,13 +372,6 @@
         # This will be mutated inside match_non_context() during sampling
         remaining_capacity[relation] = {pk: int(target) for pk, target in zip(parent_keys, targets)}
 
-        optimal_batch_sizes[relation] = calculate_optimal_child_batch_size_for_relation(
-            parent_key_count=parent_table.row_count,
-            children_row_count=children_table.row_count,
-            parent_batch_size=parent_batch_size,
-            relation_name=relation_name,
-        )
-
     for chunk_idx, chunk_data in enumerate(children_table.read_chunks(do_coerce_dtypes=True)):
         _LOG.info(f"Processing chunk {chunk_idx} ({len(chunk_data)} rows)")
 
@@ -392,18 +381,10 @@
             parent_pk = relation.parent.column
             optimal_batch_size = optimal_batch_sizes[relation]
             relation_name = f"{relation.child.table}.{relation.child.column}->{parent_table_name}"
-<<<<<<< HEAD
-            optimal_batch_size = optimal_batch_sizes[relation]
 
             _LOG.info(f"  Processing relationship {relation_name} with batch size {optimal_batch_size}")
 
-            parent_keys_df = parent_table.read_data(columns=[parent_pk], do_coerce_dtypes=True)
-=======
-
-            _LOG.info(f"  Processing relationship {relation_name} with batch size {optimal_batch_size}")
-
             parent_keys_df = parent_keys_cache[parent_table_name]
->>>>>>> 2b9c79c8
 
             processed_batches = []
 
@@ -417,7 +398,6 @@
 
                 parent_data = parent_table.read_data(
                     where={parent_pk: sampled_parent_keys},
-                    columns=parent_table.columns,
                     do_coerce_dtypes=True,
                 )
 
@@ -438,8 +418,6 @@
                 )
 
                 processed_batches.append(processed_batch)
-
-                relation_batch_counters[relation] += 1
 
             chunk_data = pd.concat(processed_batches, ignore_index=True)
 
