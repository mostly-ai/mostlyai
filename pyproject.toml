[project]
name = "mostlyai"
version = "4.5.7"
description = "Synthetic Data SDK"
authors = [{ name = "MOSTLY AI", email = "dev@mostly.ai" }]
requires-python = ">=3.10,<3.14"
readme = "README.md"
license = "Apache-2.0"
classifiers = [
    "Development Status :: 5 - Production/Stable",
    "Intended Audience :: Developers",
    "Intended Audience :: Science/Research",
    "Intended Audience :: Information Technology",
    "Intended Audience :: Financial and Insurance Industry",
    "Intended Audience :: Healthcare Industry",
    "Intended Audience :: Telecommunications Industry",
    "Programming Language :: Python :: 3.10",
    "Programming Language :: Python :: 3.11",
    "Programming Language :: Python :: 3.12",
    "Programming Language :: Python :: 3.13",
    "License :: OSI Approved :: Apache Software License",
    "Operating System :: OS Independent",
    "Topic :: Software Development :: Libraries",
    "Typing :: Typed",
]
dependencies = [
    "pydantic>=2.4.2,<3",
    "httpx>=0.25.0",
    "pandas>=2.0.0",
    "pyarrow>=16.0.0",
    "smart_open>=6.0.0",
    "rich>=13.7.0",
    "psutil>=5.9.5",
    "requests>=2.31.0",
    "typer>=0.9.0",
    "semantic-version>=2.10.0",
    "gunicorn>=23.0.0",
    "environs>=9.5.0",
    "schema>=0.7.5",
    "xxhash>=3.2.0",
    "greenlet>=3.1.1",
    "pycryptodomex>=3.10.0",
    "ipywidgets>=8.1.0",
    "duckdb>=1.2.1",
    "sqlparse>=0.5.3",
]

[project.optional-dependencies]
local = [
    "mostlyai-engine @ git+https://github.com/mostly-ai/mostlyai-engine.git@dp-stats-temp",  # for development
    # "mostlyai-qa @ git+https://github.com/mostly-ai/mostlyai-qa.git@main",  # for development
<<<<<<< HEAD
    # "mostlyai-engine==1.3.2",  # for release
=======
    "mostlyai-engine==1.3.3",  # for release
>>>>>>> cff04525
    "mostlyai-qa==1.7.0",  # for release
    "fastapi>=0.115.6,<0.116",
    "uvicorn>=0.34.0,<0.35",
    "python-multipart>=0.0.20",
    "torch>=2.6.0,<2.6.1",
    "torchaudio>=2.6.0,<2.6.1",
    "torchvision>=0.21.0,<0.21.1",
    "joblib>=1.4.2",
    "sqlalchemy>=2.0.0",
    "sshtunnel>=0.4.0,<0.5",
    "networkx>=3.0,<4",
    "xlsxwriter>=3.1.9,<4",
    "openpyxl>=3.1.5",
    "filelock>=3.16.1",
    # cloud-based connectors
    "s3fs>=2023.1.0",
    "gcsfs>=2023.1.0",
    "cloudpathlib[gs, s3, azure]>=0.17.0",
    "smart-open[gcs, s3, azure]>=6.3.0",
    "azure-storage-blob>=12.16.0",
    "adlfs>=2023.4.0",
]
local-gpu = [
    "mostlyai-engine[gpu] @ git+https://github.com/mostly-ai/mostlyai-engine.git@dp-stats-temp",  # for development
    # "mostlyai-qa @ git+https://github.com/mostly-ai/mostlyai-qa.git@main",  # for development
<<<<<<< HEAD
    # "mostlyai-engine[gpu]==1.3.2",  # for release
=======
    "mostlyai-engine[gpu]==1.3.3",  # for release
>>>>>>> cff04525
    "mostlyai-qa==1.7.0",  # for release
    "fastapi>=0.115.6,<0.116",
    "uvicorn>=0.34.0,<0.35",
    "python-multipart>=0.0.20",
    "torch>=2.6.0,<2.6.1",
    "torchaudio>=2.6.0,<2.6.1",
    "torchvision>=0.21.0,<0.21.1",
    "joblib>=1.4.2",
    "sqlalchemy>=2.0.0",
    "sshtunnel>=0.4.0,<0.5",
    "networkx>=3.0,<4",
    "xlsxwriter>=3.1.9,<4",
    "openpyxl>=3.1.5",
    "filelock>=3.16.1",
    # cloud-based connectors
    "s3fs>=2023.1.0",
    "gcsfs>=2023.1.0",
    "cloudpathlib[gs, s3, azure]>=0.17.0",
    "smart-open[gcs, s3, azure]>=6.3.0",
    "azure-storage-blob>=12.16.0",
    "adlfs>=2023.4.0",
]
# connectors
databricks = [
    "databricks-sql-connector>=3.2.0,<4",
]
googlebigquery = [
    "sqlalchemy-bigquery>=1.6.1,<2",
]
hive = [
    "pyhive[hive-pure-sasl]>=0.7.0,<0.8",
    "kerberos>=1.3.1,<2",
    "impyla>=0.19.0,<0.20",
]
mssql = [
    "pyodbc>=5.1.0,<6",
]
mysql = [
    "mysql-connector-python>=9.1.0,<10",
]
oracle = [
    "oracledb>=2.2.1,<3"
]
postgres = [
    "psycopg2>=2.9.4,<3"
]
snowflake = [
    "snowflake-sqlalchemy>=1.6.1,<2"
]

[dependency-groups]
dev = [
    "pytest>=8.0",
    "ruff>=0.11",  # sync'ed with .pre-commit-config
    "pre-commit>=4.0",
    "twine>=6.1",
    "ipykernel>=6.25",
    "datamodel-code-generator[http]>=0.26.3",
    "respx>=0.20",
    "poetry-bumpversion>=0.3.2",
    "httpx>=0.27",
]
docs = [
    "mkdocs>=1.6",
    "mkdocstrings[crystal, python]>=0.29",
    "mkdocs-material>=9.0",
    "griffe>=1.0",
    "pymdown-extensions>=10.0",
    "griffe-fieldz>=0.2",
    "black>=25.0",
]

[project.urls]
homepage = "https://app.mostly.ai/"
repository = "https://github.com/mostly-ai/mostlyai"
documentation = "https://mostly-ai.github.io/mostlyai/"

[tool.uv]
default-groups = ["dev", "docs"]

[tool.hatch.build.targets.sdist]
include = ["mostlyai/sdk"]
exclude = [
    "tools/",
    "tools/**/*",
]

[tool.hatch.build.targets.wheel]
include = ["mostlyai/sdk"]
exclude = [
    "tools/",
    "tools/**/*",
]

[tool.hatch.metadata]
allow-direct-references = true

[build-system]
requires = ["hatchling"]
build-backend = "hatchling.build"

[[tool.poetry_bumpversion.replacements]]
files = ["mostlyai/sdk/__init__.py"]
search = '__version__ = "{current_version}"'
replace = '__version__ = "{new_version}"'

[tool.ruff]
target-version = "py310"
line-length = 120

[tool.ruff.lint.per-file-ignores]
"*.ipynb" = ["E402"]<|MERGE_RESOLUTION|>--- conflicted
+++ resolved
@@ -49,11 +49,7 @@
 local = [
     "mostlyai-engine @ git+https://github.com/mostly-ai/mostlyai-engine.git@dp-stats-temp",  # for development
     # "mostlyai-qa @ git+https://github.com/mostly-ai/mostlyai-qa.git@main",  # for development
-<<<<<<< HEAD
-    # "mostlyai-engine==1.3.2",  # for release
-=======
-    "mostlyai-engine==1.3.3",  # for release
->>>>>>> cff04525
+    # "mostlyai-engine==1.3.3",  # for release
     "mostlyai-qa==1.7.0",  # for release
     "fastapi>=0.115.6,<0.116",
     "uvicorn>=0.34.0,<0.35",
@@ -79,11 +75,7 @@
 local-gpu = [
     "mostlyai-engine[gpu] @ git+https://github.com/mostly-ai/mostlyai-engine.git@dp-stats-temp",  # for development
     # "mostlyai-qa @ git+https://github.com/mostly-ai/mostlyai-qa.git@main",  # for development
-<<<<<<< HEAD
-    # "mostlyai-engine[gpu]==1.3.2",  # for release
-=======
-    "mostlyai-engine[gpu]==1.3.3",  # for release
->>>>>>> cff04525
+    # "mostlyai-engine[gpu]==1.3.3",  # for release
     "mostlyai-qa==1.7.0",  # for release
     "fastapi>=0.115.6,<0.116",
     "uvicorn>=0.34.0,<0.35",
