[project]
name = "mostlyai"
version = "5.2.5"
description = "Synthetic Data SDK"
authors = [{ name = "MOSTLY AI", email = "dev@mostly.ai" }]
requires-python = ">=3.10,<3.14"
readme = "README.md"
license = "Apache-2.0"
classifiers = [
    "Development Status :: 5 - Production/Stable",
    "Intended Audience :: Developers",
    "Intended Audience :: Science/Research",
    "Intended Audience :: Information Technology",
    "Intended Audience :: Financial and Insurance Industry",
    "Intended Audience :: Healthcare Industry",
    "Intended Audience :: Telecommunications Industry",
    "Programming Language :: Python :: 3.10",
    "Programming Language :: Python :: 3.11",
    "Programming Language :: Python :: 3.12",
    "Programming Language :: Python :: 3.13",
    "License :: OSI Approved :: Apache Software License",
    "Operating System :: OS Independent",
    "Topic :: Software Development :: Libraries",
    "Typing :: Typed",
]
dependencies = [
    "pydantic>=2.4.2,<3",
    "httpx>=0.25.0",
    "pandas>=2.0.0",
    "pyarrow>=16.0.0",
    "smart_open>=6.0.0",
    "rich>=13.7.0",
    "psutil>=5.9.5",
    "requests>=2.31.0",
    "typer>=0.9.0",
    "semantic-version>=2.10.0",
    "gunicorn>=23.0.0",
    "environs>=9.5.0",
    "schema>=0.7.5",
    "xxhash>=3.2.0",
    "greenlet>=3.1.1",
    "pycryptodomex>=3.10.0",
    "ipywidgets>=8.1.0",
    "duckdb>=1.2.1",
    "sqlparse>=0.5.3",
]

[project.optional-dependencies]
local = [
    # "mostlyai-engine @ git+https://github.com/mostly-ai/mostlyai-engine.git@main",  # for development
    # "mostlyai-qa @ git+https://github.com/mostly-ai/mostlyai-qa.git@main",  # for development
<<<<<<< HEAD
    "mostlyai-engine==1.5.7",  # for release
=======
    "mostlyai-engine==1.5.6",  # for release
>>>>>>> 827ba349
    "mostlyai-qa==1.9.8",  # for release
    "fastapi>=0.115.6,<0.116",
    "uvicorn>=0.34.0,<0.35",
    "python-multipart>=0.0.20",
    "torch>=2.8.0,<2.8.1",
    "torchaudio>=2.8.0,<2.8.1",
    "torchvision>=0.23.0,<0.23.1",
    "joblib>=1.4.2",
    "sqlalchemy>=2.0.0",
    "sshtunnel>=0.4.0,<0.5",
    "networkx>=3.0,<4",
    "xlsxwriter>=3.1.9,<4",
    "openpyxl>=3.1.5",
    "filelock>=3.16.1",
    # cloud-based connectors
    "s3fs>=2023.1.0",
    "gcsfs>=2023.1.0",
    "cloudpathlib[gs, s3, azure]>=0.17.0",
    "smart-open[gcs, s3, azure]>=6.3.0",
    "azure-storage-blob>=12.16.0",
    "adlfs>=2023.4.0",
]
local-gpu = [
    # "mostlyai-engine[gpu] @ git+https://github.com/mostly-ai/mostlyai-engine.git@main",  # for development
    # "mostlyai-qa @ git+https://github.com/mostly-ai/mostlyai-qa.git@main",  # for development
<<<<<<< HEAD
    "mostlyai-engine[gpu]==1.5.7",  # for release
=======
    "mostlyai-engine[gpu]==1.5.6",  # for release
>>>>>>> 827ba349
    "mostlyai-qa==1.9.8",  # for release
    "fastapi>=0.115.6,<0.116",
    "uvicorn>=0.34.0,<0.35",
    "python-multipart>=0.0.20",
    "torch>=2.8.0,<2.8.1",
    "torchaudio>=2.8.0,<2.8.1",
    "torchvision>=0.23.0,<0.23.1",
    "joblib>=1.4.2",
    "sqlalchemy>=2.0.0",
    "sshtunnel>=0.4.0,<0.5",
    "networkx>=3.0,<4",
    "xlsxwriter>=3.1.9,<4",
    "openpyxl>=3.1.5",
    "filelock>=3.16.1",
    # cloud-based connectors
    "s3fs>=2023.1.0",
    "gcsfs>=2023.1.0",
    "cloudpathlib[gs, s3, azure]>=0.17.0",
    "smart-open[gcs, s3, azure]>=6.3.0",
    "azure-storage-blob>=12.16.0",
    "adlfs>=2023.4.0",
]
# connectors
databricks = [
    "databricks-sql-connector>=3.2.0,<4",
]
googlebigquery = [
    "sqlalchemy-bigquery>=1.6.1,<2",
]
hive = [
    "pyhive[hive-pure-sasl]>=0.7.0,<0.8",
    "kerberos>=1.3.1,<2",
    "impyla>=0.19.0,<0.20",
]
mssql = [
    "pyodbc>=5.1.0,<6",
]
mysql = [
    "mysql-connector-python>=9.1.0,<10",
]
oracle = [
    "oracledb>=2.2.1,<3"
]
postgres = [
    "psycopg2>=2.9.4,<3"
]
snowflake = [
    "snowflake-sqlalchemy>=1.6.1,<2"
]

[dependency-groups]
dev = [
    "pytest>=8.0",
    "ruff>=0.11",  # sync'ed with .pre-commit-config
    "pre-commit>=4.0",
    "twine>=6.1",
    "ipykernel>=6.25",
    "datamodel-code-generator[http]>=0.26.3",
    "respx>=0.20",
    "poetry-bumpversion>=0.3.2",
    "httpx>=0.27",
    "python-dotenv>=1.0.0",
]
docs = [
    "mkdocs>=1.6",
    "mkdocstrings[crystal, python]>=0.29",
    "mkdocs-material>=9.0",
    "mkdocs-llmstxt>=0.2",
    "griffe>=1.0",
    "pymdown-extensions>=10.0",
    "griffe-fieldz>=0.2",
    "black>=25.0",
]

[project.urls]
homepage = "https://app.mostly.ai/"
repository = "https://github.com/mostly-ai/mostlyai"
documentation = "https://mostly-ai.github.io/mostlyai/"

[tool.uv]
default-groups = ["dev", "docs"]

[tool.hatch.build.targets.sdist]
include = ["mostlyai/sdk"]
exclude = [
    "tools/",
    "tools/**/*",
]

[tool.hatch.build.targets.wheel]
include = ["mostlyai/sdk"]
exclude = [
    "tools/",
    "tools/**/*",
]

[tool.hatch.metadata]
allow-direct-references = true

[build-system]
requires = ["hatchling"]
build-backend = "hatchling.build"

[[tool.poetry_bumpversion.replacements]]
files = ["mostlyai/sdk/__init__.py"]
search = '__version__ = "{current_version}"'
replace = '__version__ = "{new_version}"'

[tool.ruff]
target-version = "py310"
line-length = 120

[tool.ruff.lint]
extend-select = ["I"]

[tool.ruff.lint.per-file-ignores]
"*.ipynb" = ["E402"]<|MERGE_RESOLUTION|>--- conflicted
+++ resolved
@@ -49,11 +49,7 @@
 local = [
     # "mostlyai-engine @ git+https://github.com/mostly-ai/mostlyai-engine.git@main",  # for development
     # "mostlyai-qa @ git+https://github.com/mostly-ai/mostlyai-qa.git@main",  # for development
-<<<<<<< HEAD
     "mostlyai-engine==1.5.7",  # for release
-=======
-    "mostlyai-engine==1.5.6",  # for release
->>>>>>> 827ba349
     "mostlyai-qa==1.9.8",  # for release
     "fastapi>=0.115.6,<0.116",
     "uvicorn>=0.34.0,<0.35",
@@ -79,11 +75,7 @@
 local-gpu = [
     # "mostlyai-engine[gpu] @ git+https://github.com/mostly-ai/mostlyai-engine.git@main",  # for development
     # "mostlyai-qa @ git+https://github.com/mostly-ai/mostlyai-qa.git@main",  # for development
-<<<<<<< HEAD
     "mostlyai-engine[gpu]==1.5.7",  # for release
-=======
-    "mostlyai-engine[gpu]==1.5.6",  # for release
->>>>>>> 827ba349
     "mostlyai-qa==1.9.8",  # for release
     "fastapi>=0.115.6,<0.116",
     "uvicorn>=0.34.0,<0.35",
